{
    "imports": {
        "@concepts/": "./src/concepts/",
        "@utils/": "./src/utils/"
<<<<<<< HEAD
        
    } 
=======
    },
    "tasks": {
        "concepts": "deno run --allow-net --allow-read --allow-sys --allow-env src/concept_server.ts --port 8000 --baseUrl /api"
    }
>>>>>>> 258607f8
}<|MERGE_RESOLUTION|>--- conflicted
+++ resolved
@@ -2,13 +2,8 @@
     "imports": {
         "@concepts/": "./src/concepts/",
         "@utils/": "./src/utils/"
-<<<<<<< HEAD
-        
-    } 
-=======
     },
     "tasks": {
         "concepts": "deno run --allow-net --allow-read --allow-sys --allow-env src/concept_server.ts --port 8000 --baseUrl /api"
     }
->>>>>>> 258607f8
 }